/*
event-reporter - report events to the Cacophony Project API.
Copyright (C) 2018, The Cacophony Project

This program is free software: you can redistribute it and/or modify
it under the terms of the GNU General Public License as published by
the Free Software Foundation, either version 3 of the License, or
(at your option) any later version.

This program is distributed in the hope that it will be useful,
but WITHOUT ANY WARRANTY; without even the implied warranty of
MERCHANTABILITY or FITNESS FOR A PARTICULAR PURPOSE.  See the
GNU General Public License for more details.

You should have received a copy of the GNU General Public License
along with this program.  If not, see <https://www.gnu.org/licenses/>.
*/

package main

import (
	"log"
	"time"

<<<<<<< HEAD
	"github.com/TheCacophonyProject/event-reporter/eventstore"
	"github.com/TheCacophonyProject/modemd/connrequester"
=======
>>>>>>> c0f76311
	arg "github.com/alexflint/go-arg"

	"github.com/TheCacophonyProject/event-reporter/eventstore"
	"github.com/TheCacophonyProject/go-api"
)

const (
	connTimeout       = time.Minute * 2
	connRetryInterval = time.Minute * 10
	connMaxRetries    = 3
)

var version = "No version provided"

type argSpec struct {
	DBPath   string        `arg:"-d,--db" help:"path to state database"`
	Interval time.Duration `arg:"--interval" help:"time between event reports"`
}

func (argSpec) Version() string {
	return version
}

func procArgs() argSpec {
	// Set argument default values.
	args := argSpec{
		DBPath:   "/var/run/event-reporter.db",
		Interval: 30 * time.Minute,
	}
	arg.MustParse(&args)
	return args
}

func main() {
	err := runMain()
	if err != nil {
		log.Fatal(err.Error())
	}
}

func runMain() error {
	args := procArgs()
	log.SetFlags(0) // Removes default timestamp flag
	log.Printf("running version: %s", version)

	store, err := eventstore.Open(args.DBPath)
	if err != nil {
		return err
	}
	defer store.Close()

<<<<<<< HEAD
	cr := connrequester.NewConnectionRequester()
	cr.Start()
	defer cr.Stop()
	cr.WaitUntilUpLoop(connTimeout, connRetryInterval, -1)
	apiClient, err := api.NewAPIFromConfig(args.ConfigFile)
=======
	apiClient, err := api.NewAPI()
>>>>>>> c0f76311
	if err != nil {
		return err
	}

	err = StartService(store)
	if err != nil {
		return err
	}

	for {
		events, err := store.All()
		if err != nil {
			return err
		}
		log.Printf("%d events to send", len(events))
		sendEvents(apiClient, store, events, cr)
		time.Sleep(args.Interval)
	}
}

func sendEvents(
	apiClient *api.CacophonyAPI,
	store *eventstore.EventStore,
	events []eventstore.EventTimes,
	cr *connrequester.ConnectionRequester,
) {
	var tempErrs []error
	var permErrs []error
	cr.Start()
	defer cr.Stop()
	if err := cr.WaitUntilUpLoop(connTimeout, connRetryInterval, connMaxRetries); err != nil {
		log.Println("unable to get an internet connection. Not reporting events")
		return
	}

	for _, event := range events {
		err := apiClient.ReportEvent(event.Details, event.Timestamps)
		if err != nil {
			if api.IsPermanentError(err) {
				permErrs = append(permErrs, err)
				store.Discard(event)
			} else {
				tempErrs = append(tempErrs, err)
			}
		} else {
			store.Discard(event)
		}
	}
	logLastErrors("temporary", tempErrs)
	logLastErrors("permanent", permErrs)
}

func logLastErrors(label string, errs []error) {
	if len(errs) < 1 {
		return
	}
	log.Printf("%d %s error%s occurred during reporting. Most recent:", len(errs), label, plural(len(errs)))
	for _, err := range last5Errs(errs) {
		log.Printf("  %v", err)
	}
}

func last5Errs(errs []error) []error {
	i := len(errs) - 5
	if i < 0 {
		i = 0
	}
	return errs[i:]
}

func plural(n int) string {
	if n == 1 {
		return ""
	}
	return "s"
}<|MERGE_RESOLUTION|>--- conflicted
+++ resolved
@@ -22,14 +22,10 @@
 	"log"
 	"time"
 
-<<<<<<< HEAD
 	"github.com/TheCacophonyProject/event-reporter/eventstore"
 	"github.com/TheCacophonyProject/modemd/connrequester"
-=======
->>>>>>> c0f76311
 	arg "github.com/alexflint/go-arg"
 
-	"github.com/TheCacophonyProject/event-reporter/eventstore"
 	"github.com/TheCacophonyProject/go-api"
 )
 
@@ -78,15 +74,11 @@
 	}
 	defer store.Close()
 
-<<<<<<< HEAD
 	cr := connrequester.NewConnectionRequester()
 	cr.Start()
 	defer cr.Stop()
 	cr.WaitUntilUpLoop(connTimeout, connRetryInterval, -1)
-	apiClient, err := api.NewAPIFromConfig(args.ConfigFile)
-=======
 	apiClient, err := api.NewAPI()
->>>>>>> c0f76311
 	if err != nil {
 		return err
 	}
