--- conflicted
+++ resolved
@@ -37,7 +37,6 @@
 
 ## Releases
 
-<<<<<<< HEAD
 This software uses the [GoReleaser](https://goreleaser.com) tool to
 automate releases. To produce a release:
 
@@ -49,10 +48,4 @@
 * Push the tag to Github: `git push --tags origin`
 * Run `goreleaser --rm-dist`
 
-The configuration for GoReleaser can be found in `.goreleaser.yml`.
-=======
-Releases are built using TravisCI. To create a release visit the
-[repository on Github](https://github.com/TheCacophonyProject/audiobait/releases)
-and then follow our [general instructions](https://docs.cacophony.org.nz/home/creating-releases)
-for creating a release.
->>>>>>> 85110652
+The configuration for GoReleaser can be found in `.goreleaser.yml`.